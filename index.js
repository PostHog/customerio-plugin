import { createBuffer } from '@posthog/plugin-contrib'

const eventsConfig = {
    SEND_ALL: '1',
    SEND_EMAILS: '2',
    SEND_IDENTIFIED: '3'
}

const EVENTS_CONFIG_MAP = {
    'Send all events': eventsConfig.SEND_ALL,
    'Only send events from users with emails': eventsConfig.SEND_EMAILS,
    'Only send events from users that have been identified':  eventsConfig.SEND_IDENTIFIED,
}

export async function setupPlugin({ config, global }) {
    
    const customerioBase64AuthToken = Buffer.from(`${config.customerioSiteId}:${config.customerioToken}`).toString(
        'base64'
    )

    global.customerioAuthHeader = {
        headers: {
            Authorization: `Basic ${customerioBase64AuthToken}`
        }
    }

    const authResponse = await fetchWithRetry(
        'https://beta-api.customer.io/v1/api/info/ip_addresses',
        global.customerioAuthHeader
    )
    
    if (statusUnauthorized(authResponse)){
        console.error(String(authResponse))
        throw new Error('Unable to connect to Customer.io')
    }

    if (!statusOk(authResponse)) {
        console.error(String(authResponse))
        throw new RetryError('Service is down, retry later')
    }
<<<<<<< HEAD

    const eventNames = config.eventsToSend ? config.eventsToSend.split(',').filter(Boolean) : []

    global.buffer = createBuffer({
        limit: (1 / 5) * 1024 * 1024, // 200kb
        timeoutSeconds: 5,
        onFlush: async (batch) => {
            console.log(`Flushing batch of length ${batch.length}`)
            for (const event of batch) {
                if (eventNames.length > 0 && !eventNames.includes(event.event)) { 
                    continue
                }

                try {
                    await exportToCustomerio(event, global.customerioAuthHeader, config.host, meta)
                } catch (error) {
                    console.error("Failed to export to Customer.io")
                }
            }
        }
    })

    global.eventsConfig = EVENTS_CONFIG_MAP[config.sendEventsFromAnonymousUsers]
=======
    
    try {
        const eventNames = config.eventsToSend ? config.eventsToSend.split(',').filter(Boolean) : []

        global.buffer = createBuffer({
            limit: (1 / 5) * 1024 * 1024, // 200kb
            timeoutSeconds: 5,
            onFlush: async (batch) => {
                console.log(`Flushing batch of length ${batch.length}`)
                for (const event of batch) {
                    if (eventNames.length > 0 && !eventNames.includes(event.event)) { 
                        continue
                    }

                    try {
                        await exportToCustomerio(event, global.customerioAuthHeader, config)
                    } catch (error) {
                        console.error("Failed to export to Customer.io with error", error.message)
                    }
                }
            }
        })
    } catch (error) {
        console.error(error)
    }
>>>>>>> a0b6a819
}

export async function onEvent(event, { config, global }) {
    if (
        global.eventsConfig === eventsConfig.SEND_IDENTIFIED &&
        isAnonymousUser(event)
    ) {
        return
    }

    global.buffer.add(event)
}

<<<<<<< HEAD
async function exportToCustomerio(payload, authHeader, customerioHost, { cache, config, global }) {
    const { event, distinct_id } = payload
=======
async function exportToCustomerio(payload, authHeader, config) {
    const { event, distinct_id, properties } = payload
>>>>>>> a0b6a819

    const properties = { ...payload.properties, ...(payload.properties.$set || {})}

    const baseCustomersURL = `https://${customerioHost}/api/v1/customers/${distinct_id}`
    const headers = { 'Content-Type': 'application/x-www-form-urlencoded', ...authHeader.headers }

    let userExists = await cache.get(distinct_id, false)
    const isIdentifyEvent = event === '$identify'
    const email = isIdentifyEvent && getEmailFromEvent(payload)

    const shouldCreateUserForConfig = global.eventsConfig === eventsConfig.SEND_ALL || 
        (global.eventsConfig === eventsConfig.SEND_EMAILS && email) ||
        (global.eventsConfig === eventsConfig.SEND_IDENTIFIED && isIdentifyEvent)

    if (!userExists && shouldCreateUserForConfig) {
        userExists = await createCustomerioUserIfNotExists(baseCustomersURL, email, properties, headers)
        if (userExists) {
            await cache.set(distinct_id, true, 60 * 5) // 5 minutes
        }
    } else {
        const userCheckRes = await fetchWithRetry(baseCustomersURL)
        userExists = statusOk(userCheckRes)
    }

    if (userExists) {
        await sendEventToCustomerIo(`${baseCustomersURL}/events`, event, properties, headers)
    }
}

async function sendEventToCustomerIo(url, event, properties, headers) {
    const body = JSON.stringify({ name: event, data: properties })
    const response = await fetchWithRetry(`${url}/events`, { headers, body }, 'POST')
    if (!statusOk(response)) {
        console.error(isIdentifyEvent ? `Unable to identify user ${email} in Customer.io` : `Unable to send event ${event} to Customer.io`)
    }
}

// Customer.io will just update the user and return `ok` if it already exists
async function createCustomerioUserIfNotExists(url, email, properties, headers) {
    const body = JSON.stringify({ email, ...properties })
    try {
        response = await fetchWithRetry(url, { headers, body }, 'PUT')
        if (!statusOk(response.status)) {
            throw new Error(`Unable to create user with email ${email}. Status: ${response.status}.`)
        }
        return true
    } catch (error) {
        console.error(error)
    }

    return false
}

async function fetchWithRetry(url, options = {}, method = 'GET', isRetry = false) {
    try {
        const res = await fetch(url, { method: method, ...options })
        return res
    } catch {
        if (isRetry) {
            throw new Error(`${method} request to ${url} failed.`)
        }
        const res = await fetchWithRetry(url, options, (method = method), (isRetry = true))
        return res
    }
}

function statusOk(res) {
    return Math.floor(res.status / 100) === 2
}

function statusUnauthorized(res){
    return res.status == 401
}

function isEmail(email) {
    const re = /^(([^<>()[\]\\.,;:\s@"]+(\.[^<>()[\]\\.,;:\s@"]+)*)|(".+"))@((\[[0-9]{1,3}\.[0-9]{1,3}\.[0-9]{1,3}\.[0-9]{1,3}\])|(([a-zA-Z\-0-9]+\.)+[a-zA-Z]{2,}))$/
    return re.test(String(email).toLowerCase())
}

function isAnonymousUser({ distinct_id, properties }) {
    if (properties) return properties['$device_id'] === distinct_id

    // A fallback in case the event doesn't have `properties` set, for some reason.
    const re = /^[\w]{14}-[\w]{14}-[\w]{8}-[\w]{6}-[\w]{14}$/g
    return re.test(String(distinct_id))
}

function getEmailFromEvent(event) {
    if (isEmail(event.distinct_id)) {
        return event.distinct_id
    } 

    const getEmailFromKey = (key) => {
        const object = event[key]
        if (!object) return false
        if (!Object.keys(object).includes('email')) return false

        const email = object['email']
        return isEmail(email) && email
    }
    
    return getEmailFromKey('$set') || getEmailFromKey('$set_once') || getEmailFromKey('properties')
}<|MERGE_RESOLUTION|>--- conflicted
+++ resolved
@@ -38,7 +38,6 @@
         console.error(String(authResponse))
         throw new RetryError('Service is down, retry later')
     }
-<<<<<<< HEAD
 
     const eventNames = config.eventsToSend ? config.eventsToSend.split(',').filter(Boolean) : []
 
@@ -62,33 +61,7 @@
     })
 
     global.eventsConfig = EVENTS_CONFIG_MAP[config.sendEventsFromAnonymousUsers]
-=======
-    
-    try {
-        const eventNames = config.eventsToSend ? config.eventsToSend.split(',').filter(Boolean) : []
 
-        global.buffer = createBuffer({
-            limit: (1 / 5) * 1024 * 1024, // 200kb
-            timeoutSeconds: 5,
-            onFlush: async (batch) => {
-                console.log(`Flushing batch of length ${batch.length}`)
-                for (const event of batch) {
-                    if (eventNames.length > 0 && !eventNames.includes(event.event)) { 
-                        continue
-                    }
-
-                    try {
-                        await exportToCustomerio(event, global.customerioAuthHeader, config)
-                    } catch (error) {
-                        console.error("Failed to export to Customer.io with error", error.message)
-                    }
-                }
-            }
-        })
-    } catch (error) {
-        console.error(error)
-    }
->>>>>>> a0b6a819
 }
 
 export async function onEvent(event, { config, global }) {
@@ -102,13 +75,8 @@
     global.buffer.add(event)
 }
 
-<<<<<<< HEAD
 async function exportToCustomerio(payload, authHeader, customerioHost, { cache, config, global }) {
-    const { event, distinct_id } = payload
-=======
-async function exportToCustomerio(payload, authHeader, config) {
     const { event, distinct_id, properties } = payload
->>>>>>> a0b6a819
 
     const properties = { ...payload.properties, ...(payload.properties.$set || {})}
 
